--- conflicted
+++ resolved
@@ -146,7 +146,9 @@
 		return fmt.Errorf("unable to get ACME certificates : %v", err)
 	}
 
-<<<<<<< HEAD
+	// Init the currently resolved domain map
+	p.resolvingDomains = make(map[string]struct{})
+
 	return nil
 }
 
@@ -168,10 +170,6 @@
 // using the given Configuration channel.
 func (p *Provider) Provide(configurationChan chan<- types.ConfigMessage, pool *safe.Pool) error {
 	p.pool = pool
-=======
-	// Init the currently resolved domain map
-	p.resolvingDomains = make(map[string]struct{})
->>>>>>> 27e4a8a2
 
 	p.watchCertificate()
 	p.watchNewDomains()
@@ -420,7 +418,24 @@
 	return certificate, nil
 }
 
-<<<<<<< HEAD
+func (p *Provider) removeResolvingDomains(resolvingDomains []string) {
+	p.resolvingDomainsMutex.Lock()
+	defer p.resolvingDomainsMutex.Unlock()
+
+	for _, domain := range resolvingDomains {
+		delete(p.resolvingDomains, domain)
+	}
+}
+
+func (p *Provider) addResolvingDomains(resolvingDomains []string) {
+	p.resolvingDomainsMutex.Lock()
+	defer p.resolvingDomainsMutex.Unlock()
+
+	for _, domain := range resolvingDomains {
+		p.resolvingDomains[domain] = struct{}{}
+	}
+}
+
 func (p *Provider) useCertificateWithRetry(domains []string) bool {
 	// Check if we can use the retry mechanism only if we use the DNS Challenge and if is there are at least 2 domains to check
 	if p.DNSChallenge != nil && len(domains) > 1 {
@@ -440,53 +455,6 @@
 				}
 				// There is only one wildcard domain in the slice, if its root domain has not been found, the retry mechanism does not have to be used
 				return false
-=======
-func (p *Provider) removeResolvingDomains(resolvingDomains []string) {
-	p.resolvingDomainsMutex.Lock()
-	defer p.resolvingDomainsMutex.Unlock()
-
-	for _, domain := range resolvingDomains {
-		delete(p.resolvingDomains, domain)
-	}
-}
-
-func (p *Provider) addResolvingDomains(resolvingDomains []string) {
-	p.resolvingDomainsMutex.Lock()
-	defer p.resolvingDomainsMutex.Unlock()
-
-	for _, domain := range resolvingDomains {
-		p.resolvingDomains[domain] = struct{}{}
-	}
-}
-
-func (p *Provider) getClient() (*acme.Client, error) {
-	p.clientMutex.Lock()
-	defer p.clientMutex.Unlock()
-	var account *Account
-	if p.client == nil {
-		var err error
-		account, err = p.initAccount()
-		if err != nil {
-			return nil, err
-		}
-
-		log.Debug("Building ACME client...")
-		caServer := "https://acme-v02.api.letsencrypt.org/directory"
-		if len(p.CAServer) > 0 {
-			caServer = p.CAServer
-		}
-		log.Debugf(caServer)
-		client, err := acme.NewClient(caServer, account, acme.RSA4096)
-		if err != nil {
-			return nil, err
-		}
-		if account.GetRegistration() == nil {
-			// New users will need to register; be sure to save it
-			log.Info("Register...")
-			reg, err := client.Register(true)
-			if err != nil {
-				return nil, err
->>>>>>> 27e4a8a2
 			}
 		}
 	}
@@ -708,7 +676,7 @@
 
 	// Get currently resolved domains
 	for domain := range p.resolvingDomains {
-		allCerts = append(allCerts, domain)
+		allDomains = append(allDomains, domain)
 	}
 
 	// Get Configuration Domains
